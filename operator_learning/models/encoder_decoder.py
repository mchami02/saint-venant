import math
import torch
import torch.nn as nn
import torch.nn.functional as F

from torch_geometric.nn import GCNConv, MessagePassing

class Tokenizer(nn.Module):
    def __init__(self, input_dim: int, hidden_dim: int):
        super(Tokenizer, self).__init__()
        self.projection = nn.Linear(input_dim, hidden_dim)
        
    def forward(self, x):
        return self.projection(x)


class FourierTokenizer(nn.Module):
    """Tokenizer with Fourier positional encoding for coordinate inputs."""
    def __init__(self, input_dim: int, hidden_dim: int, num_frequencies: int = 32):
        super(FourierTokenizer, self).__init__()
        self.num_frequencies = num_frequencies
        # Fourier features: original + sin/cos of scaled coordinates
        fourier_dim = input_dim * (2 * num_frequencies + 1)
        self.projection = nn.Linear(fourier_dim, hidden_dim)
        
        # Frequency scales (exponentially spaced)
        frequencies = 2.0 ** torch.arange(num_frequencies, dtype=torch.float32)
        self.register_buffer('frequencies', frequencies)
        
    def forward(self, x):
        B, T, N, input_dim = x.shape
        # Scale coordinates by frequencies: (B, T, N, input_dim, num_freq)
        x_scaled = (x.unsqueeze(-1) * self.frequencies * math.pi).reshape(B, T, N, -1)

        # Concatenate original coords + sin + cos features
        fourier_features = torch.cat([x, torch.sin(x_scaled), torch.cos(x_scaled)], dim=-1)
        return self.projection(fourier_features)

class EncoderLayer(nn.Module):
    def __init__(self, hidden_dim: int):
        super(EncoderLayer, self).__init__()

        self.attention = nn.MultiheadAttention(hidden_dim, num_heads=8, batch_first=True)
        self.feedforward = nn.Sequential(
            nn.Linear(hidden_dim, hidden_dim * 4),
            nn.GELU(),
            nn.Linear(hidden_dim * 4, hidden_dim)
        )
        self.norm1 = nn.LayerNorm(hidden_dim)
        self.norm2 = nn.LayerNorm(hidden_dim)

    def forward(self, x, key_padding_mask=None):
        att = self.attention(x, x, x, key_padding_mask=key_padding_mask)[0]
        att = self.norm1(x + att)
        ff = self.feedforward(att)
        ff = self.norm2(att + ff)
        return ff

class Encoder(nn.Module):
    def __init__(self, hidden_dim: int, layers: int):
        super(Encoder, self).__init__()
        self.tokenizer = Tokenizer(input_dim=3, hidden_dim=hidden_dim)
        self.layers = nn.ModuleList(
            [
                EncoderLayer(hidden_dim) for _ in range(layers)
            ]
        )

    def forward(self, x, key_padding_mask=None):
        x = self.tokenizer(x)
        for layer in self.layers:
            x = layer(x, key_padding_mask=key_padding_mask)

        return x


class AxialAttention(nn.Module):
    """Memory-efficient axial attention: attend over T and N dimensions separately."""
    def __init__(self, hidden_dim: int, num_heads: int = 8):
        super(AxialAttention, self).__init__()
        self.time_attention = nn.MultiheadAttention(hidden_dim, num_heads=num_heads, batch_first=True)
        self.space_attention = nn.MultiheadAttention(hidden_dim, num_heads=num_heads, batch_first=True)
        self.norm_t = nn.LayerNorm(hidden_dim)
        self.norm_s = nn.LayerNorm(hidden_dim)
    
    def forward(self, x):
        # x: (B, T, N, D)
        B, T, N, D = x.shape
        
        # Attention over time dimension: group by spatial location
        # (B, T, N, D) -> (B, N, T, D) -> (B*N, T, D)
        x_t = x.permute(0, 2, 1, 3).reshape(B * N, T, D)
        att_t = self.time_attention(x_t, x_t, x_t)[0]
        # (B*N, T, D) -> (B, N, T, D) -> (B, T, N, D)
        att_t = att_t.reshape(B, N, T, D).permute(0, 2, 1, 3)
        x = self.norm_t(x + att_t)
        
        # Attention over space dimension: group by timestep
        # (B, T, N, D) -> (B*T, N, D) - this reshape is correct as T and N are adjacent
        x_s = x.reshape(B * T, N, D)
        att_s = self.space_attention(x_s, x_s, x_s)[0]
        att_s = att_s.reshape(B, T, N, D)
        x = self.norm_s(x + att_s)
        
        return x  # (B, T, N, D)


class GatedMPNNLayer(MessagePassing):
    """
    Local gated message-passing layer for shock correction.
    """

    def __init__(self, hidden_dim: int, edge_dim: int, gate_hidden_dim: int = 64):
        super().__init__(aggr="add")

        self.msg_mlp = nn.Sequential(
            nn.Linear(2 * hidden_dim + edge_dim, hidden_dim),
            nn.GELU(),
            nn.Linear(hidden_dim, hidden_dim),
        )

        # gate uses |u_i - u_j|, |du_dx_i|, |du_dx_j|, |du_dt_i|, |du_dt_j|
        self.gate_mlp = nn.Sequential(
            nn.Linear(7, gate_hidden_dim),
            nn.GELU(),
            nn.Linear(gate_hidden_dim, 1),
            nn.Sigmoid(),
        )
        # Initialize gate bias to negative so sigmoid starts near 0 (gate closed by default)
        nn.init.constant_(self.gate_mlp[2].bias, -3.0)

        self.update_mlp = nn.Sequential(
            nn.Linear(2 * hidden_dim, hidden_dim),
            nn.GELU(),
            nn.Linear(hidden_dim, hidden_dim),
        )

        self.norm = nn.LayerNorm(hidden_dim)
        
        # Store gate values during forward pass
        self._gate_values = None

    def forward(self, x, edge_index, edge_attr, u, du_dx, du_dt):
        # Reset gate values
        self._gate_values = None
        
        out = self.propagate(
            edge_index=edge_index,
            x=x,
            edge_attr=edge_attr,
            u=u,
            du_dx=du_dx,
            du_dt=du_dt,
        )

        x = x + self.update_mlp(torch.cat([x, out], dim=-1))
        return self.norm(x), self._gate_values

    def message(self, x_i, x_j, edge_attr, u_i, u_j, du_dx_i, du_dx_j, du_dt_i, du_dt_j):
        gate_input = torch.cat(
            [
                u_i,
                u_j,
                torch.abs(u_i - u_j),
                du_dx_i,
                du_dx_j,
                du_dt_i,
                du_dt_j,
            ],
            dim=-1,
        )

        gate = self.gate_mlp(gate_input)
        
        # Store gate values for loss computation
        self._gate_values = gate

        msg = self.msg_mlp(torch.cat([x_i, x_j, edge_attr], dim=-1))
        return gate * msg

class ShockCorrector(nn.Module):
    """
    Shock corrector GNN with 2D grid connectivity.

    Forward:
      x : (B, T, N, 2)  grid coordinates (t, x)
      u : (B, T, N, 1)  cross-attention output

    Output:
      delta_u : (B, T, N, 1)
    
    Edges connect each cell to its 4 neighbors (temporal and spatial):
      - (t-1, n), (t+1, n) for temporal neighbors
      - (t, n-1), (t, n+1) for spatial neighbors
    Edge features are (dx, dt) displacements.
    """

    def __init__(
        self,
        nx: int,
        nt: int,
        dx: float,
        dt: float,
        hidden_dim,
        num_layers,
        device,
    ):
        super().__init__()

        self.dx = dx
        self.dt = dt
        self.nx = nx
        self.nt = nt

        # node feature projection (from u only)
        self.in_proj = nn.Linear(1, hidden_dim)

        # build 2D grid edges (spatial + temporal)
        edge_index, edge_attr = self._build_2d_grid_edges(nt, nx, dt, dx, device=device)

        self.register_buffer("edge_index", edge_index)
        self.register_buffer("edge_attr", edge_attr)

        self.layers = nn.ModuleList(
            [
                GatedMPNNLayer(
                    hidden_dim=hidden_dim,
                    edge_dim=2,
                )
                for _ in range(num_layers)
            ]
        )

        self.out = nn.Linear(hidden_dim, 1)

    def _build_2d_grid_edges(self, nt: int, nx: int, dt: float, dx: float, device=None):
        """
        Build edges for a 2D grid of shape (T, N).
        
        Node indexing: node at (t, n) has index t * nx + n
        
<<<<<<< HEAD
        Each cell connects to its 8 neighbors (4 cardinal + 4 diagonal):
          - Temporal: (t-1, n) and (t+1, n)
          - Spatial: (t, n-1) and (t, n+1)
          - Diagonal: (t-1, n-1), (t-1, n+1), (t+1, n-1), (t+1, n+1)
=======
        Each cell connects to its 4 neighbors:
          - Temporal: (t-1, n) and (t+1, n)
          - Spatial: (t, n-1) and (t, n+1)
>>>>>>> d199f757
        
        Edge features: (dx, dt) displacement from source to target
        """
        src, dst = [], []
        edge_attrs = []
        
        for t in range(nt):
            for n in range(nx):
                node_idx = t * nx + n
                
                # Temporal neighbor: previous timestep (t-1, n)
                if t > 0:
                    neighbor_idx = (t - 1) * nx + n
                    src.append(node_idx)
                    dst.append(neighbor_idx)
                    edge_attrs.append([0.0, -dt])  # dx=0, dt=-dt
                
                # Temporal neighbor: next timestep (t+1, n)
                if t < nt - 1:
                    neighbor_idx = (t + 1) * nx + n
                    src.append(node_idx)
                    dst.append(neighbor_idx)
                    edge_attrs.append([0.0, dt])  # dx=0, dt=+dt
                
                # Spatial neighbor: left (t, n-1)
                if n > 0:
                    neighbor_idx = t * nx + (n - 1)
                    src.append(node_idx)
                    dst.append(neighbor_idx)
                    edge_attrs.append([-dx, 0.0])  # dx=-dx, dt=0
                
                # Spatial neighbor: right (t, n+1)
                if n < nx - 1:
                    neighbor_idx = t * nx + (n + 1)
                    src.append(node_idx)
                    dst.append(neighbor_idx)
                    edge_attrs.append([dx, 0.0])  # dx=+dx, dt=0
<<<<<<< HEAD
                
                # Diagonal neighbor: upper-left (t-1, n-1)
                if t > 0 and n > 0:
                    neighbor_idx = (t - 1) * nx + (n - 1)
                    src.append(node_idx)
                    dst.append(neighbor_idx)
                    edge_attrs.append([-dx, -dt])  # dx=-dx, dt=-dt
                
                # Diagonal neighbor: upper-right (t-1, n+1)
                if t > 0 and n < nx - 1:
                    neighbor_idx = (t - 1) * nx + (n + 1)
                    src.append(node_idx)
                    dst.append(neighbor_idx)
                    edge_attrs.append([dx, -dt])  # dx=+dx, dt=-dt
                
                # Diagonal neighbor: lower-left (t+1, n-1)
                if t < nt - 1 and n > 0:
                    neighbor_idx = (t + 1) * nx + (n - 1)
                    src.append(node_idx)
                    dst.append(neighbor_idx)
                    edge_attrs.append([-dx, dt])  # dx=-dx, dt=+dt
                
                # Diagonal neighbor: lower-right (t+1, n+1)
                if t < nt - 1 and n < nx - 1:
                    neighbor_idx = (t + 1) * nx + (n + 1)
                    src.append(node_idx)
                    dst.append(neighbor_idx)
                    edge_attrs.append([dx, dt])  # dx=+dx, dt=+dt
=======
>>>>>>> d199f757
        
        edge_index = torch.tensor([src, dst], dtype=torch.long, device=device)
        edge_attr = torch.tensor(edge_attrs, dtype=torch.float32, device=device)
        
        return edge_index, edge_attr

    def _du_dx(self, u):
        # Compute spatial gradient using finite differences
        # Use torch.cat to maintain differentiability throughout
        du_center = (u[..., 2:, 0] - u[..., :-2, 0]) / (2 * self.dx)  # Central diff
        du_left = (u[..., 1:2, 0] - u[..., 0:1, 0]) / self.dx  # Forward diff at left
        du_right = (u[..., -1:, 0] - u[..., -2:-1, 0]) / self.dx  # Backward diff at right
        du = torch.cat([du_left, du_center, du_right], dim=-1).unsqueeze(-1)
        # Use log-scaling for better gradient behavior (avoids division by mean)
        return du

    def _du_dt(self, u):
        # Compute temporal gradient using finite differences
        # Use torch.cat to maintain differentiability throughout
        du_center = (u[:, 2:, :, 0] - u[:, :-2, :, 0]) / (2 * self.dt)  # Central diff
        du_first = (u[:, 1:2, :, 0] - u[:, 0:1, :, 0]) / self.dt  # Forward diff at t=0
        du_last = (u[:, -1:, :, 0] - u[:, -2:-1, :, 0]) / self.dt  # Backward diff at t=end
        du = torch.cat([du_first, du_center, du_last], dim=1).unsqueeze(-1)
        # Use log-scaling for better gradient behavior (avoids division by mean)
        return du
        
    def forward(self, x: torch.Tensor, u: torch.Tensor):
        """
        x : (B, T, N, 2)   coordinates (unused except for shape consistency)
        u : (B, T, N, 1)

        returns:
          delta_u : (B, T, N, 1)
          gate_values : list of gate tensors from each layer, each of shape (num_edges * B,)
        """

        B, T, N, _ = u.shape
        num_nodes_per_sample = T * N  # Full 2D grid per sample

        du_dx = self._du_dx(u).reshape(B * num_nodes_per_sample, 1)
        du_dt = self._du_dt(u).reshape(B * num_nodes_per_sample, 1)
        # flatten: (B, T, N, 1) -> (B * T * N, 1)
        u_flat = u.reshape(B * num_nodes_per_sample, 1)
        
        # project u to hidden_dim for GNN layers
        h = self.in_proj(u_flat)

        # batch edges: replicate edge structure for each sample in batch
        E = self.edge_index.size(1)
        offsets = torch.arange(B, device=h.device).repeat_interleave(E) * num_nodes_per_sample

        edge_index = self.edge_index.repeat(1, B) + offsets
        edge_attr = self.edge_attr.repeat(B, 1)

        # message passing - accumulate gate values from all layers
        all_gate_values = []
        for layer in self.layers:
            h, gate_values = layer(
                x=h,
                edge_index=edge_index,
                edge_attr=edge_attr,
                u=u_flat,
                du_dx=du_dx,
                du_dt=du_dt,
            )
            if gate_values is not None:
                all_gate_values.append(gate_values)

        # output
        delta_u = self.out(h)
<<<<<<< HEAD
        return delta_u.view(B, T, N, 1), all_gate_values
=======
        return delta_u.view(B, T, N, 1)
>>>>>>> d199f757

    
class DecoderAttentionLayer(nn.Module):
    """Decoder layer with axial self-attention (memory-efficient) and cross-attention."""
    def __init__(self, hidden_dim: int):
        super(DecoderAttentionLayer, self).__init__()
        # Axial self-attention for memory efficiency
        self.self_attention = AxialAttention(hidden_dim, num_heads=8)
        # Cross-attention to encoder output
        self.cross_attention = nn.MultiheadAttention(hidden_dim, num_heads=8, batch_first=True)
        self.feedforward = nn.Sequential(
            nn.Linear(hidden_dim, hidden_dim * 4),
            nn.GELU(),
            nn.Linear(hidden_dim * 4, hidden_dim)
        )
        self.norm_cross = nn.LayerNorm(hidden_dim)
        self.norm_ff = nn.LayerNorm(hidden_dim)

    def forward(self, x, z, key_padding_mask=None):
        B, T, N, D = x.shape
        # Axial self-attention
        x = self.self_attention(x).reshape(B, T * N, D)
        
        # Cross-attention to encoder output
        cross_att = self.cross_attention(x, z, z, key_padding_mask=key_padding_mask)[0]
        x = self.norm_cross(x + cross_att)
        
        # Feedforward
        ff = self.feedforward(x)
        x = self.norm_ff(x + ff)
        return x.reshape(B, T, N, D)


class Decoder(nn.Module):
    def __init__(self, hidden_dim: int, attention_layers: int):
        super(Decoder, self).__init__()
        self.tokenizer = FourierTokenizer(input_dim=2, hidden_dim=hidden_dim)
        self.attention_layers = nn.ModuleList(
            [
                DecoderAttentionLayer(hidden_dim) for _ in range(attention_layers)
            ]
        )
        self.to_out = nn.Linear(hidden_dim, 1)

    def forward(self, x, z, key_padding_mask=None):
        x = self.tokenizer(x)
        for att_layer in self.attention_layers:
            x = att_layer(x, z, key_padding_mask=key_padding_mask)
        x = self.to_out(x)
        return x

class EncoderDecoder(nn.Module):
    def __init__(self, hidden_dim: int, layers_encoder: int, layers_decoder_attention: int, layers_decoder_gcn: int, nt, nx, dx, dt, device):
        super(EncoderDecoder, self).__init__()
        self.encoder = Encoder(hidden_dim=hidden_dim, layers=layers_encoder)
        self.decoder = Decoder(hidden_dim=hidden_dim, attention_layers=layers_decoder_attention)
        self.shock_corrector = ShockCorrector(nx=nx, nt=nt, dx=dx, dt=dt, hidden_dim=hidden_dim, num_layers=layers_decoder_gcn, device=device)
        self.apply(self._init_weights)
<<<<<<< HEAD
        # Initialize output projection with small weights for stable training
        nn.init.normal_(self.decoder.to_out.weight, std=0.02)
        nn.init.zeros_(self.decoder.to_out.bias)

=======
>>>>>>> d199f757
        self.frozen_shock_corrector = False
    
    def _init_weights(self, module):
        if isinstance(module, nn.Linear):
            nn.init.xavier_uniform_(module.weight)
            if module.bias is not None:
                nn.init.zeros_(module.bias)
        elif isinstance(module, nn.LayerNorm):
            nn.init.ones_(module.weight)
            nn.init.zeros_(module.bias)
        elif isinstance(module, nn.MultiheadAttention):
            nn.init.xavier_uniform_(module.in_proj_weight)
            nn.init.xavier_uniform_(module.out_proj.weight)
            if module.in_proj_bias is not None:
                nn.init.zeros_(module.in_proj_bias)
            if module.out_proj.bias is not None:
                nn.init.zeros_(module.out_proj.bias)

    def freeze_encoder(self):
        for param in self.encoder.parameters():
            param.requires_grad = False
    
    def freeze_decoder(self):
        for param in self.decoder.parameters():
            param.requires_grad = False
    
    def freeze_shock_corrector(self):
        for param in self.shock_corrector.parameters():
            param.requires_grad = False
        self.frozen_shock_corrector = True
    
    def unfreeze_encoder(self):
        for param in self.encoder.parameters():
            param.requires_grad = True
    
    def unfreeze_decoder(self):
        for param in self.decoder.parameters():
            param.requires_grad = True
    
    def unfreeze_shock_corrector(self):
        for param in self.shock_corrector.parameters():
            param.requires_grad = True
        self.frozen_shock_corrector = False
    
    def forward(self, x):
        B, C, T, N = x.shape
        
        # Select conditions where first channel is not -1
        mask = x[:, 0, :, :] != -1  # Shape: (B, T, N)
        x_permuted = x.permute(0, 2, 3, 1)  # (B, T, N, C)

        # Count valid elements per batch and find max length
        counts = mask.view(B, -1).sum(dim=1)  # (B,)
        max_length = int(counts.max().item())

        # Extract and pad conditions for each batch
        conds = torch.full((B, max_length, C), 0.0, device=x.device, dtype=x.dtype)
        # Create key_padding_mask: True for positions to ignore (padded positions)
        key_padding_mask = torch.ones(B, max_length, device=x.device, dtype=torch.bool)
        for b in range(B):
            valid_elements = x_permuted[b][mask[b]]  # (counts[b], C)
            conds[b, :counts[b]] = valid_elements
            key_padding_mask[b, :counts[b]] = False  # Don't mask valid positions

        encoder_output = self.encoder(conds, key_padding_mask=key_padding_mask)
        all_coords = x[:, 1:].permute(0, 2, 3, 1)
        u = self.decoder(all_coords, encoder_output, key_padding_mask=key_padding_mask)
        if not self.frozen_shock_corrector:
<<<<<<< HEAD
            delta_u, gate_values = self.shock_corrector(all_coords, u.detach())
        else:
            delta_u = torch.zeros_like(u)
            gate_values = []

        return (u + delta_u).permute(0, 3, 1, 2), delta_u.permute(0, 3, 1, 2), gate_values
=======
            delta_u = self.shock_corrector(all_coords, u)
        else:
            delta_u = torch.zeros_like(u)

        return (u + delta_u).permute(0, 3, 1, 2), delta_u.permute(0, 3, 1, 2)
>>>>>>> d199f757


if __name__ == "__main__":
    B, C, T, N = 5, 3, 10, 25
    x = torch.randn(B, C, T, N)
    x[:, 0, 1:, 1:-1] = -1
    model = EncoderDecoder(hidden_dim=128, layers_encoder=4, layers_decoder_attention=4, layers_decoder_gcn=1, nt=T, nx=N, dx=1.0, dt=1.0, device=torch.device("cpu"))
<<<<<<< HEAD
    output, delta_u, gate_values = model(x)
=======
    output, delta_u = model(x)
>>>>>>> d199f757
    print(output.shape)
    print(output[0].mean(), output[0].std())
    print(f"Number of gate value tensors: {len(gate_values)}")
    if gate_values:
        print(f"Gate values shape: {gate_values[0].shape}, mean: {gate_values[0].mean().item():.4f}")
<|MERGE_RESOLUTION|>--- conflicted
+++ resolved
@@ -126,6 +126,8 @@
             nn.Linear(gate_hidden_dim, 1),
             nn.Sigmoid(),
         )
+        # Initialize gate bias to negative so sigmoid starts near 0 (gate closed by default)
+        nn.init.constant_(self.gate_mlp[2].bias, -3.0)
         # Initialize gate bias to negative so sigmoid starts near 0 (gate closed by default)
         nn.init.constant_(self.gate_mlp[2].bias, -3.0)
 
@@ -181,6 +183,7 @@
 class ShockCorrector(nn.Module):
     """
     Shock corrector GNN with 2D grid connectivity.
+    Shock corrector GNN with 2D grid connectivity.
 
     Forward:
       x : (B, T, N, 2)  grid coordinates (t, x)
@@ -188,6 +191,11 @@
 
     Output:
       delta_u : (B, T, N, 1)
+    
+    Edges connect each cell to its 4 neighbors (temporal and spatial):
+      - (t-1, n), (t+1, n) for temporal neighbors
+      - (t, n-1), (t, n+1) for spatial neighbors
+    Edge features are (dx, dt) displacements.
     
     Edges connect each cell to its 4 neighbors (temporal and spatial):
       - (t-1, n), (t+1, n) for temporal neighbors
@@ -211,10 +219,14 @@
         self.dt = dt
         self.nx = nx
         self.nt = nt
+        self.nx = nx
+        self.nt = nt
 
         # node feature projection (from u only)
         self.in_proj = nn.Linear(1, hidden_dim)
 
+        # build 2D grid edges (spatial + temporal)
+        edge_index, edge_attr = self._build_2d_grid_edges(nt, nx, dt, dx, device=device)
         # build 2D grid edges (spatial + temporal)
         edge_index, edge_attr = self._build_2d_grid_edges(nt, nx, dt, dx, device=device)
 
@@ -239,16 +251,10 @@
         
         Node indexing: node at (t, n) has index t * nx + n
         
-<<<<<<< HEAD
         Each cell connects to its 8 neighbors (4 cardinal + 4 diagonal):
           - Temporal: (t-1, n) and (t+1, n)
           - Spatial: (t, n-1) and (t, n+1)
           - Diagonal: (t-1, n-1), (t-1, n+1), (t+1, n-1), (t+1, n+1)
-=======
-        Each cell connects to its 4 neighbors:
-          - Temporal: (t-1, n) and (t+1, n)
-          - Spatial: (t, n-1) and (t, n+1)
->>>>>>> d199f757
         
         Edge features: (dx, dt) displacement from source to target
         """
@@ -286,7 +292,6 @@
                     src.append(node_idx)
                     dst.append(neighbor_idx)
                     edge_attrs.append([dx, 0.0])  # dx=+dx, dt=0
-<<<<<<< HEAD
                 
                 # Diagonal neighbor: upper-left (t-1, n-1)
                 if t > 0 and n > 0:
@@ -315,8 +320,6 @@
                     src.append(node_idx)
                     dst.append(neighbor_idx)
                     edge_attrs.append([dx, dt])  # dx=+dx, dt=+dt
-=======
->>>>>>> d199f757
         
         edge_index = torch.tensor([src, dst], dtype=torch.long, device=device)
         edge_attr = torch.tensor(edge_attrs, dtype=torch.float32, device=device)
@@ -355,19 +358,29 @@
 
         B, T, N, _ = u.shape
         num_nodes_per_sample = T * N  # Full 2D grid per sample
+        num_nodes_per_sample = T * N  # Full 2D grid per sample
 
         du_dx = self._du_dx(u).reshape(B * num_nodes_per_sample, 1)
         du_dt = self._du_dt(u).reshape(B * num_nodes_per_sample, 1)
         # flatten: (B, T, N, 1) -> (B * T * N, 1)
         u_flat = u.reshape(B * num_nodes_per_sample, 1)
+        du_dx = self._du_dx(u).reshape(B * num_nodes_per_sample, 1)
+        du_dt = self._du_dt(u).reshape(B * num_nodes_per_sample, 1)
+        # flatten: (B, T, N, 1) -> (B * T * N, 1)
+        u_flat = u.reshape(B * num_nodes_per_sample, 1)
         
         # project u to hidden_dim for GNN layers
         h = self.in_proj(u_flat)
-
+        h = self.in_proj(u_flat)
+
+        # batch edges: replicate edge structure for each sample in batch
         # batch edges: replicate edge structure for each sample in batch
         E = self.edge_index.size(1)
         offsets = torch.arange(B, device=h.device).repeat_interleave(E) * num_nodes_per_sample
-
+        offsets = torch.arange(B, device=h.device).repeat_interleave(E) * num_nodes_per_sample
+
+        edge_index = self.edge_index.repeat(1, B) + offsets
+        edge_attr = self.edge_attr.repeat(B, 1)
         edge_index = self.edge_index.repeat(1, B) + offsets
         edge_attr = self.edge_attr.repeat(B, 1)
 
@@ -379,6 +392,7 @@
                 edge_index=edge_index,
                 edge_attr=edge_attr,
                 u=u_flat,
+                u=u_flat,
                 du_dx=du_dx,
                 du_dt=du_dt,
             )
@@ -387,11 +401,7 @@
 
         # output
         delta_u = self.out(h)
-<<<<<<< HEAD
         return delta_u.view(B, T, N, 1), all_gate_values
-=======
-        return delta_u.view(B, T, N, 1)
->>>>>>> d199f757
 
     
 class DecoderAttentionLayer(nn.Module):
@@ -450,13 +460,10 @@
         self.decoder = Decoder(hidden_dim=hidden_dim, attention_layers=layers_decoder_attention)
         self.shock_corrector = ShockCorrector(nx=nx, nt=nt, dx=dx, dt=dt, hidden_dim=hidden_dim, num_layers=layers_decoder_gcn, device=device)
         self.apply(self._init_weights)
-<<<<<<< HEAD
         # Initialize output projection with small weights for stable training
         nn.init.normal_(self.decoder.to_out.weight, std=0.02)
         nn.init.zeros_(self.decoder.to_out.bias)
 
-=======
->>>>>>> d199f757
         self.frozen_shock_corrector = False
     
     def _init_weights(self, module):
@@ -501,6 +508,33 @@
             param.requires_grad = True
         self.frozen_shock_corrector = False
     
+
+    def freeze_encoder(self):
+        for param in self.encoder.parameters():
+            param.requires_grad = False
+    
+    def freeze_decoder(self):
+        for param in self.decoder.parameters():
+            param.requires_grad = False
+    
+    def freeze_shock_corrector(self):
+        for param in self.shock_corrector.parameters():
+            param.requires_grad = False
+        self.frozen_shock_corrector = True
+    
+    def unfreeze_encoder(self):
+        for param in self.encoder.parameters():
+            param.requires_grad = True
+    
+    def unfreeze_decoder(self):
+        for param in self.decoder.parameters():
+            param.requires_grad = True
+    
+    def unfreeze_shock_corrector(self):
+        for param in self.shock_corrector.parameters():
+            param.requires_grad = True
+        self.frozen_shock_corrector = False
+    
     def forward(self, x):
         B, C, T, N = x.shape
         
@@ -525,20 +559,12 @@
         all_coords = x[:, 1:].permute(0, 2, 3, 1)
         u = self.decoder(all_coords, encoder_output, key_padding_mask=key_padding_mask)
         if not self.frozen_shock_corrector:
-<<<<<<< HEAD
             delta_u, gate_values = self.shock_corrector(all_coords, u.detach())
         else:
             delta_u = torch.zeros_like(u)
             gate_values = []
 
         return (u + delta_u).permute(0, 3, 1, 2), delta_u.permute(0, 3, 1, 2), gate_values
-=======
-            delta_u = self.shock_corrector(all_coords, u)
-        else:
-            delta_u = torch.zeros_like(u)
-
-        return (u + delta_u).permute(0, 3, 1, 2), delta_u.permute(0, 3, 1, 2)
->>>>>>> d199f757
 
 
 if __name__ == "__main__":
@@ -546,11 +572,7 @@
     x = torch.randn(B, C, T, N)
     x[:, 0, 1:, 1:-1] = -1
     model = EncoderDecoder(hidden_dim=128, layers_encoder=4, layers_decoder_attention=4, layers_decoder_gcn=1, nt=T, nx=N, dx=1.0, dt=1.0, device=torch.device("cpu"))
-<<<<<<< HEAD
     output, delta_u, gate_values = model(x)
-=======
-    output, delta_u = model(x)
->>>>>>> d199f757
     print(output.shape)
     print(output[0].mean(), output[0].std())
     print(f"Number of gate value tensors: {len(gate_values)}")
