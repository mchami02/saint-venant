from comet_ml import start
from comet_ml.integration.pytorch import log_model
import argparse
import random
from typing import Any
from concurrent.futures import ThreadPoolExecutor
from numerical_methods import Godunov, Greenshields, Triangular, LWRRiemannSolver, SVERiemannSolver
from operator_data_pipeline import get_datasets
from torch.utils.data import DataLoader
import torch
import numpy as np
from tqdm import tqdm
import torch.nn as nn
import os
from model import create_model
from torchinfo import summary
import matplotlib.pyplot as plt
from loss.lwr_loss import LWRLoss
from loss.pde_loss import PDELoss
from plot_data import plot_comparison_comet, plot_delta_u_comet

device = torch.device("cuda" if torch.cuda.is_available() else "mps")

# Global thread pool for async plotting (1 worker to avoid overwhelming resources)
_plot_executor = ThreadPoolExecutor(max_workers=1)


def async_plot(ground_truth, prediction, delta_u, nx, nt, dx, dt, experiment, epoch):
    """Submit plotting task to background thread. Copies data to avoid race conditions."""
    # Copy data since plotting happens asynchronously
    gt_copy = np.copy(ground_truth)
    pred_copy = np.copy(prediction)
    delta_u_copy = np.copy(delta_u)
    _plot_executor.submit(plot_comparison_comet, gt_copy, pred_copy, nx, nt, dx, dt, experiment, epoch)
    _plot_executor.submit(plot_delta_u_comet, gt_copy, delta_u_copy, nx, nt, dx, dt, experiment, epoch)

def get_solver(args):
    if args.solver == "Godunov":
        if args.flux == "Greenshields":
            flux = Greenshields(vmax=1.0, rho_max=1.0)
            return Godunov(riemann_solver=LWRRiemannSolver(flux))
        elif args.flux == "Triangular":
            flux = Triangular(vmax=1.0, rho_max=1.0)
            return Godunov(riemann_solver=LWRRiemannSolver(flux))
        else:
            raise ValueError(f"Flux {args.flux} not supported")
    elif args.solver == "SVESolver":
        return Godunov(riemann_solver=SVERiemannSolver())
    else:
        raise ValueError(f"Solver {args.solver} not supported")

def parse_args():
    parser = argparse.ArgumentParser()
    parser.add_argument("--n_samples", type=int, default=1000)
    parser.add_argument("--nx", type=int, default=50)
    parser.add_argument("--nt", type=int, default=250)
    parser.add_argument("--dx", type=float, default=0.25)
    parser.add_argument("--dt", type=float, default=0.05)
    parser.add_argument("--bc", type=str, default="GhostCell")
    parser.add_argument("--solver", type=str, default="LaxHopf")
    parser.add_argument("--flux", type=str, default="Greenshields")
    parser.add_argument("--batch_size", type=int, default=8)
    parser.add_argument("--epochs", type=int, default=100)
    parser.add_argument("--lr", type=float, default=0.001)
    parser.add_argument("--model", type=str, default="FNO")
    parser.add_argument("--n_modes", type=int, default=128)
    parser.add_argument("--hidden_channels", type=int, default=64)
    parser.add_argument("--in_channels", type=int, default=3)
    parser.add_argument("--out_channels", type=int, default=1)
    parser.add_argument("--n_layers", type=int, default=4)
    parser.add_argument("--step_size", type=int, default=5)
    parser.add_argument("--gamma", type=float, default=0.5)
    parser.add_argument("--save_path", type=str, default="operator.pth")
    parser.add_argument("--n_datasets", type=int, default=1)
    parser.add_argument("--patience", type=int, default=10)
    parser.add_argument("--lr_decay", type=float, default=0.1)
    parser.add_argument("--num_plots", type=int, default=5)
    parser.add_argument("--model_path", type=str, default=None)
    parser.add_argument("--autoregressive", action="store_true", help="Train autoregressively with scheduled sampling")
    parser.add_argument("--residuals", action="store_true", help="Predict residuals instead of full solution")
    parser.add_argument("--gamma_decay", type=float, default=1.0, help="Decay factor for gamma in decaying loss")
    parser.add_argument("--pinn_loss", action="store_true", help="Use PINN loss")
    parser.add_argument("--loss", type=str, default="l1", help="Loss type")
    parser.add_argument("--plot_every", type=int, default=5, help="Plot comparison every N epochs (0 = only at end)")
    parser.add_argument("--max_grad_norm", type=float, default=1.0, help="Max gradient norm for clipping (0 = no clipping)")
    return parser.parse_args()


def plot_training_history(train_losses, val_losses, save_path="results/training_history.png"):
    """
    Plot training and validation losses.
    
    Args:
        train_losses: List of training losses per epoch
        val_losses: List of validation losses per epoch
        save_path: Path to save the plot
    """
    epochs = range(1, len(train_losses) + 1)
    
    plt.figure(figsize=(10, 6))
    
    # Plot losses
    plt.plot(epochs, train_losses, 'b-', label='Train Loss', linewidth=2)
    plt.plot(epochs, val_losses, 'r-', label='Val Loss', linewidth=2)
    plt.xlabel('Epoch', fontsize=12)
    plt.ylabel('Loss', fontsize=12)
    plt.title('Training and Validation Loss', fontsize=14, fontweight='bold')
    plt.legend(fontsize=11)
    plt.grid(True, alpha=0.3)
    plt.yscale('log')
    
    plt.tight_layout()
    os.makedirs(os.path.dirname(save_path), exist_ok=True)
    plt.savefig(save_path, dpi=300, bbox_inches='tight')
    plt.close()
    print(f"Training history plot saved to {save_path}")




def pred_autoregressive(model, targets, teacher_forcing_ratio, args):
    targets = targets.to(device)
    prediction = targets.clone()
    model_input = targets[:, :, 0]
    for t in range(1, args.nt):
        if random.random() < teacher_forcing_ratio:
            model_input = targets[:, :, t]
        prediction[:, :, t, 1:-1] = model(model_input)[:, :, 1:-1]
        if args.residuals:
            prediction[:, :, t, 1:-1] += model_input[:, :, 1:-1]
        model_input = prediction[:, :, t]
    return prediction

<<<<<<< HEAD
def compute_gate_loss(gate_values):
    """
    Compute sparsity loss on gate values to encourage gates to be selective.
    Uses L1 penalty to encourage sparsity (gates should be mostly closed).
    """
    if not gate_values:
        return torch.tensor(0.0)
    
    # Concatenate all gate values and compute mean L1 (encourages sparsity)
    all_gates = torch.cat(gate_values, dim=0)
    return torch.mean(all_gates)


=======
>>>>>>> d199f757
def train_epoch(model, train_loader, val_loader, optimizer, epoch,args, experiment):
    """
    Training loop for one-shot FNO prediction.
    Model predicts entire spatiotemporal solution in one forward pass.
    """
    model.train()
    train_pde_loss = LWRLoss(args.nt, args.nx, args.dt, args.dx, loss_type=args.loss, pinn_loss=args.pinn_loss, subset=0.5)
    delta_loss = 0.0
<<<<<<< HEAD
    gate_loss_accum = 0.0
=======
>>>>>>> d199f757
    for full_input, targets in tqdm(train_loader, desc="Train epoch", leave=False):
        # full_input: (B, nt, nx, 3)
        # targets: (B, nt, nx)
        
        full_input = full_input.to(device)
        targets = targets.to(device)
        
        optimizer.zero_grad()
        
        # Forward pass - single prediction for entire grid
        if args.autoregressive:
            # Prevent division by zero by ensuring denominator is at least 1
            if epoch < args.epochs // 4:
                teacher_forcing_ratio = 1.0 - (epoch / (args.epochs // 4))
            else:
                teacher_forcing_ratio = 0.0
            pred = pred_autoregressive(model, targets, teacher_forcing_ratio, args)
        else:
<<<<<<< HEAD
            pred, delta_u, gate_values = model(full_input)  # (B, n_vals, nt, nx)
=======
            pred, delta_u = model(full_input)  # (B, n_vals, nt, nx)
>>>>>>> d199f757
        
        # Compute loss
        loss = train_pde_loss(pred, targets)
        d_loss = 1e-1 * torch.mean(delta_u**2)
        loss += d_loss
        delta_loss += d_loss.detach().item()
<<<<<<< HEAD
        
        # Compute gate sparsity loss (encourage gates to be selective)
        g_loss = 3e-3 * compute_gate_loss(gate_values)
        loss += g_loss
        gate_loss_accum += g_loss.detach().item()
        
=======
>>>>>>> d199f757
        loss.backward()
        if args.max_grad_norm > 0:
            torch.nn.utils.clip_grad_norm_(model.parameters(), args.max_grad_norm)
        optimizer.step()
    
    train_loss = train_pde_loss.get_loss_value()
    train_pde_loss.log_loss_values(experiment, "train")
    experiment.log_metric("train/delta_loss", delta_loss / len(train_loader.dataset))
<<<<<<< HEAD
    experiment.log_metric("train/gate_loss", gate_loss_accum / len(train_loader.dataset))
=======
>>>>>>> d199f757
    train_pde_loss.show_loss_values()
    model.eval()
    val_pde_loss = LWRLoss(args.nt, args.nx, args.dt, args.dx, loss_type=args.loss)
    with torch.no_grad():
        for full_input, targets in tqdm(val_loader, desc="Val epoch", leave=False):
            full_input = full_input.to(device)
            targets = targets.to(device)

            if args.autoregressive:
                teacher_forcing_ratio = 0.0
                pred = pred_autoregressive(model, targets, teacher_forcing_ratio, args)
            else:
<<<<<<< HEAD
                pred, delta_u, gate_values = model(full_input)  # (B, n_vals, nt, nx)
=======
                pred, delta_u = model(full_input)  # (B, n_vals, nt, nx)
>>>>>>> d199f757
            
            loss = val_pde_loss(pred, targets)

    val_loss = val_pde_loss.get_loss_value()
    val_pde_loss.log_loss_values(experiment, "val")
    return train_loss, val_loss


def sample_predictions(model, val_loader, args, num_samples=3):
    """Sample a few predictions from validation set for visualization."""
    model.eval()
    gts, preds = [], []
    delta_us = []
    with torch.no_grad():
        for full_input, targets in val_loader:
            full_input = full_input.to(device)
            targets = targets.to(device)
            
            if args.autoregressive:
                pred = pred_autoregressive(model, targets, 0.0, args)
            else:
<<<<<<< HEAD
                pred, delta_u, _ = model(full_input)
=======
                pred, delta_u = model(full_input)
>>>>>>> d199f757
            
            for i in range(min(num_samples - len(gts), targets.shape[0])):
                gts.append(targets[i].squeeze(0).cpu().numpy())
                preds.append(pred[i].squeeze(0).cpu().numpy())
                delta_us.append(delta_u[i].squeeze(0).cpu().numpy())
            if len(gts) >= num_samples:
                break
    
    return np.array(gts), np.array(preds), np.array(delta_us)


def train_model(model, train_loader, val_loader, args, experiment):
    """
    Train FNO for multiple epochs with learning rate scheduling and early stopping.
    
    If args.autoregressive is True, uses scheduled sampling where teacher forcing
    ratio decays from 1.0 to 0.0 over epochs.
    """
    optimizer = torch.optim.AdamW(model.parameters(), lr=args.lr, weight_decay=1e-4)
    best_loss = float('inf')
    epochs_without_improvement = 0
    current_lr = optimizer.param_groups[0]['lr']
    tolerance = 1e-2
    # Track training history
    train_losses = []
    val_losses = []
    
    desc = "Training (Autoregressive)" if args.autoregressive else "Training"
    bar = tqdm(range(args.epochs), desc=desc)
    model.model.freeze_shock_corrector()
    for epoch in bar:
        experiment.set_epoch(epoch+1)
        train_loss, val_loss = train_epoch(model, train_loader, val_loader, optimizer, epoch, args, experiment)
        
        # Record history
        train_losses.append(train_loss)
        val_losses.append(val_loss)
        current_lr = optimizer.param_groups[0]['lr']
        experiment.log_metric("train/lr", current_lr)
        if epoch == 20:
            model.model.unfreeze_shock_corrector()
<<<<<<< HEAD
            for param_group in optimizer.param_groups:
                param_group['lr'] *= 0.3
            model.model.freeze_encoder()
            print("Unfreezing shock corrector, freezing encoder")
=======
            # for param_group in optimizer.param_groups:
            #     param_group['lr'] *= 0.3

            print("Unfreezing shock corrector")
        if epoch == 50:
            model.model.freeze_encoder()
            print("Freezing encoder")
>>>>>>> d199f757
        # Check for improvement
        if val_loss < best_loss * (1 - tolerance):
            best_loss = val_loss
            epochs_without_improvement = 0
            torch.save(model.state_dict(), args.save_path)
        else:
            epochs_without_improvement += 1
            
        # Reduce learning rate if no improvement for patience/2 epochs
        if epochs_without_improvement == args.patience // 2:
            for param_group in optimizer.param_groups:
                param_group['lr'] *= args.lr_decay

        if epochs_without_improvement == args.patience:
            print(f"\nEarly stopping triggered after {epoch+1} epochs (patience={args.patience})")
            break

        # Async plotting during training (non-blocking)
        if args.plot_every > 0 and (epoch + 1) % args.plot_every == 0:
            gts, preds, delta_u = sample_predictions(model, val_loader, args, num_samples=2)
            async_plot(gts, preds, delta_u, args.nx, args.nt, args.dx, args.dt, experiment, epoch+1)
            model.train()  # Restore training mode

        postfix = {"Train": f"{train_loss:.2e}", "Val": f"{val_loss:.2e}", "LR": f"{current_lr:.2e}"}
        bar.set_postfix(postfix)
    
    print(f"\nTraining completed! Final best loss: {best_loss:.6f}")
    
    # Plot training history
    # plot_training_history(train_losses, val_losses)
    state_dict = torch.load(args.save_path, weights_only=False)
    model.load_state_dict(state_dict, strict=False)
    return model

def test_model(model, test_loader, args, experiment):
    model.eval()
    test_pde_loss = LWRLoss(args.nt, args.nx, args.dt, args.dx, loss_type=args.loss, pinn_loss=False)
    gts = []
    preds = []
    
    with torch.no_grad():
        for full_input, targets in test_loader:
            full_input = full_input.to(device)
            targets = targets.to(device)
            
            if args.autoregressive:
                pred = pred_autoregressive(model, targets, 0.0, args)
            else:
<<<<<<< HEAD
                pred, _, _ = model(full_input)
=======
                pred, _ = model(full_input)
>>>>>>> d199f757
            
            loss = test_pde_loss(pred, targets)
            for i in range(targets.shape[0]):
                gt = targets[i].squeeze(0).detach().cpu().numpy()
                p = pred[i].squeeze(0).detach().cpu().numpy()
                gts.append(gt)
                preds.append(p)
    
    test_loss = test_pde_loss.get_loss_value()
    test_pde_loss.log_loss_values(experiment, "test")
    mode = "Autoregressive" if args.autoregressive else "One-shot"
    print(f"Test Loss ({mode}): {test_loss:.6f}")
    
    gts = np.array(gts)[:args.num_plots]
    preds = np.array(preds)[:args.num_plots]
    plot_comparison_comet(gts, preds, args.nx, args.nt, args.dx, args.dt, experiment, epoch=args.epochs, test=True)

def main():
    args = parse_args()
    print(f"Using device: {device}")

    print("Using CometML for logging")
    train_dataset, val_dataset, test_dataset = get_datasets(args.solver, args.flux, args.n_samples, args.nx, args.nt, args.dx, args.dt)
    
    train_loader = DataLoader(train_dataset, batch_size=args.batch_size, shuffle=True, num_workers=4)
    val_loader = DataLoader(val_dataset, batch_size=args.batch_size, shuffle=False, num_workers=4)
    test_loader = DataLoader(test_dataset, batch_size=args.batch_size, shuffle=False, num_workers=4)
    
    model = create_model(args, device)
    if args.model_path is not None:
        model.load_state_dict(torch.load(args.model_path, weights_only=False))
    summary(model)
    experiment = start(api_key=os.getenv("COMET_API_KEY"), project_name="operator-learning-pde", workspace="pde-thesis")
    experiment.log_parameters(vars(args))
    experiment.log_code(folder="loss")
    experiment.log_code(folder="models")
    experiment.log_code(file_name="operator_data_pipeline.py")
    experiment.log_code(file_name="model.py")
    experiment.log_code(file_name="train.py")
    experiment.log_code(file_name="train.py")

    model = train_model(model, train_loader, val_loader, args, experiment)
    log_model(
        experiment=experiment, 
        model=model,
        model_name=args.model,
        metadata=model.metadata
    )

    test_model(model, test_loader, args, experiment)



if __name__ == "__main__":
    main()<|MERGE_RESOLUTION|>--- conflicted
+++ resolved
@@ -18,6 +18,7 @@
 from loss.lwr_loss import LWRLoss
 from loss.pde_loss import PDELoss
 from plot_data import plot_comparison_comet, plot_delta_u_comet
+from plot_data import plot_comparison_comet, plot_delta_u_comet
 
 device = torch.device("cuda" if torch.cuda.is_available() else "mps")
 
@@ -25,13 +26,16 @@
 _plot_executor = ThreadPoolExecutor(max_workers=1)
 
 
+def async_plot(ground_truth, prediction, delta_u, nx, nt, dx, dt, experiment, epoch):
 def async_plot(ground_truth, prediction, delta_u, nx, nt, dx, dt, experiment, epoch):
     """Submit plotting task to background thread. Copies data to avoid race conditions."""
     # Copy data since plotting happens asynchronously
     gt_copy = np.copy(ground_truth)
     pred_copy = np.copy(prediction)
     delta_u_copy = np.copy(delta_u)
+    delta_u_copy = np.copy(delta_u)
     _plot_executor.submit(plot_comparison_comet, gt_copy, pred_copy, nx, nt, dx, dt, experiment, epoch)
+    _plot_executor.submit(plot_delta_u_comet, gt_copy, delta_u_copy, nx, nt, dx, dt, experiment, epoch)
     _plot_executor.submit(plot_delta_u_comet, gt_copy, delta_u_copy, nx, nt, dx, dt, experiment, epoch)
 
 def get_solver(args):
@@ -81,7 +85,9 @@
     parser.add_argument("--gamma_decay", type=float, default=1.0, help="Decay factor for gamma in decaying loss")
     parser.add_argument("--pinn_loss", action="store_true", help="Use PINN loss")
     parser.add_argument("--loss", type=str, default="l1", help="Loss type")
+    parser.add_argument("--loss", type=str, default="l1", help="Loss type")
     parser.add_argument("--plot_every", type=int, default=5, help="Plot comparison every N epochs (0 = only at end)")
+    parser.add_argument("--max_grad_norm", type=float, default=1.0, help="Max gradient norm for clipping (0 = no clipping)")
     parser.add_argument("--max_grad_norm", type=float, default=1.0, help="Max gradient norm for clipping (0 = no clipping)")
     return parser.parse_args()
 
@@ -131,7 +137,6 @@
         model_input = prediction[:, :, t]
     return prediction
 
-<<<<<<< HEAD
 def compute_gate_loss(gate_values):
     """
     Compute sparsity loss on gate values to encourage gates to be selective.
@@ -145,8 +150,6 @@
     return torch.mean(all_gates)
 
 
-=======
->>>>>>> d199f757
 def train_epoch(model, train_loader, val_loader, optimizer, epoch,args, experiment):
     """
     Training loop for one-shot FNO prediction.
@@ -155,10 +158,7 @@
     model.train()
     train_pde_loss = LWRLoss(args.nt, args.nx, args.dt, args.dx, loss_type=args.loss, pinn_loss=args.pinn_loss, subset=0.5)
     delta_loss = 0.0
-<<<<<<< HEAD
     gate_loss_accum = 0.0
-=======
->>>>>>> d199f757
     for full_input, targets in tqdm(train_loader, desc="Train epoch", leave=False):
         # full_input: (B, nt, nx, 3)
         # targets: (B, nt, nx)
@@ -177,40 +177,33 @@
                 teacher_forcing_ratio = 0.0
             pred = pred_autoregressive(model, targets, teacher_forcing_ratio, args)
         else:
-<<<<<<< HEAD
             pred, delta_u, gate_values = model(full_input)  # (B, n_vals, nt, nx)
-=======
-            pred, delta_u = model(full_input)  # (B, n_vals, nt, nx)
->>>>>>> d199f757
         
         # Compute loss
         loss = train_pde_loss(pred, targets)
         d_loss = 1e-1 * torch.mean(delta_u**2)
         loss += d_loss
         delta_loss += d_loss.detach().item()
-<<<<<<< HEAD
         
         # Compute gate sparsity loss (encourage gates to be selective)
         g_loss = 3e-3 * compute_gate_loss(gate_values)
         loss += g_loss
         gate_loss_accum += g_loss.detach().item()
         
-=======
->>>>>>> d199f757
         loss.backward()
         if args.max_grad_norm > 0:
             torch.nn.utils.clip_grad_norm_(model.parameters(), args.max_grad_norm)
+        if args.max_grad_norm > 0:
+            torch.nn.utils.clip_grad_norm_(model.parameters(), args.max_grad_norm)
         optimizer.step()
     
     train_loss = train_pde_loss.get_loss_value()
     train_pde_loss.log_loss_values(experiment, "train")
     experiment.log_metric("train/delta_loss", delta_loss / len(train_loader.dataset))
-<<<<<<< HEAD
     experiment.log_metric("train/gate_loss", gate_loss_accum / len(train_loader.dataset))
-=======
->>>>>>> d199f757
     train_pde_loss.show_loss_values()
     model.eval()
+    val_pde_loss = LWRLoss(args.nt, args.nx, args.dt, args.dx, loss_type=args.loss)
     val_pde_loss = LWRLoss(args.nt, args.nx, args.dt, args.dx, loss_type=args.loss)
     with torch.no_grad():
         for full_input, targets in tqdm(val_loader, desc="Val epoch", leave=False):
@@ -221,11 +214,7 @@
                 teacher_forcing_ratio = 0.0
                 pred = pred_autoregressive(model, targets, teacher_forcing_ratio, args)
             else:
-<<<<<<< HEAD
                 pred, delta_u, gate_values = model(full_input)  # (B, n_vals, nt, nx)
-=======
-                pred, delta_u = model(full_input)  # (B, n_vals, nt, nx)
->>>>>>> d199f757
             
             loss = val_pde_loss(pred, targets)
 
@@ -239,6 +228,7 @@
     model.eval()
     gts, preds = [], []
     delta_us = []
+    delta_us = []
     with torch.no_grad():
         for full_input, targets in val_loader:
             full_input = full_input.to(device)
@@ -247,20 +237,18 @@
             if args.autoregressive:
                 pred = pred_autoregressive(model, targets, 0.0, args)
             else:
-<<<<<<< HEAD
                 pred, delta_u, _ = model(full_input)
-=======
-                pred, delta_u = model(full_input)
->>>>>>> d199f757
             
             for i in range(min(num_samples - len(gts), targets.shape[0])):
                 gts.append(targets[i].squeeze(0).cpu().numpy())
                 preds.append(pred[i].squeeze(0).cpu().numpy())
                 delta_us.append(delta_u[i].squeeze(0).cpu().numpy())
+                delta_us.append(delta_u[i].squeeze(0).cpu().numpy())
             if len(gts) >= num_samples:
                 break
     
     return np.array(gts), np.array(preds), np.array(delta_us)
+    return np.array(gts), np.array(preds), np.array(delta_us)
 
 
 def train_model(model, train_loader, val_loader, args, experiment):
@@ -270,6 +258,7 @@
     If args.autoregressive is True, uses scheduled sampling where teacher forcing
     ratio decays from 1.0 to 0.0 over epochs.
     """
+    optimizer = torch.optim.AdamW(model.parameters(), lr=args.lr, weight_decay=1e-4)
     optimizer = torch.optim.AdamW(model.parameters(), lr=args.lr, weight_decay=1e-4)
     best_loss = float('inf')
     epochs_without_improvement = 0
@@ -282,8 +271,10 @@
     desc = "Training (Autoregressive)" if args.autoregressive else "Training"
     bar = tqdm(range(args.epochs), desc=desc)
     model.model.freeze_shock_corrector()
+    model.model.freeze_shock_corrector()
     for epoch in bar:
         experiment.set_epoch(epoch+1)
+        train_loss, val_loss = train_epoch(model, train_loader, val_loader, optimizer, epoch, args, experiment)
         train_loss, val_loss = train_epoch(model, train_loader, val_loader, optimizer, epoch, args, experiment)
         
         # Record history
@@ -293,20 +284,10 @@
         experiment.log_metric("train/lr", current_lr)
         if epoch == 20:
             model.model.unfreeze_shock_corrector()
-<<<<<<< HEAD
             for param_group in optimizer.param_groups:
                 param_group['lr'] *= 0.3
             model.model.freeze_encoder()
             print("Unfreezing shock corrector, freezing encoder")
-=======
-            # for param_group in optimizer.param_groups:
-            #     param_group['lr'] *= 0.3
-
-            print("Unfreezing shock corrector")
-        if epoch == 50:
-            model.model.freeze_encoder()
-            print("Freezing encoder")
->>>>>>> d199f757
         # Check for improvement
         if val_loss < best_loss * (1 - tolerance):
             best_loss = val_loss
@@ -328,6 +309,8 @@
         if args.plot_every > 0 and (epoch + 1) % args.plot_every == 0:
             gts, preds, delta_u = sample_predictions(model, val_loader, args, num_samples=2)
             async_plot(gts, preds, delta_u, args.nx, args.nt, args.dx, args.dt, experiment, epoch+1)
+            gts, preds, delta_u = sample_predictions(model, val_loader, args, num_samples=2)
+            async_plot(gts, preds, delta_u, args.nx, args.nt, args.dx, args.dt, experiment, epoch+1)
             model.train()  # Restore training mode
 
         postfix = {"Train": f"{train_loss:.2e}", "Val": f"{val_loss:.2e}", "LR": f"{current_lr:.2e}"}
@@ -344,6 +327,7 @@
 def test_model(model, test_loader, args, experiment):
     model.eval()
     test_pde_loss = LWRLoss(args.nt, args.nx, args.dt, args.dx, loss_type=args.loss, pinn_loss=False)
+    test_pde_loss = LWRLoss(args.nt, args.nx, args.dt, args.dx, loss_type=args.loss, pinn_loss=False)
     gts = []
     preds = []
     
@@ -355,11 +339,7 @@
             if args.autoregressive:
                 pred = pred_autoregressive(model, targets, 0.0, args)
             else:
-<<<<<<< HEAD
                 pred, _, _ = model(full_input)
-=======
-                pred, _ = model(full_input)
->>>>>>> d199f757
             
             loss = test_pde_loss(pred, targets)
             for i in range(targets.shape[0]):
